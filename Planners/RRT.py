import pybullet as p
import pybullet_data
import time
import numpy as np
import random

import pybullet as p
import numpy as np
import time
import random





#########################
##### RealTimeRRT #######
#########################
class RealTimeRRT:
    def __init__(self, robot_id=None, collision_ids=None):
        # Load environment and robot
        self.robot_id = robot_id
        self.collision_ids = collision_ids

        # Gripper offset to account for gripper length
        self.gripper_offset = 0.1  # 10 cm offset from end-effector

        # Endpoint link ID
        self.ee_id = 8

    def forward_kinematics(self, joint_angles):
        """Compute end-effector position for given joint angles"""
        for i, angle in enumerate(joint_angles):
            p.resetJointState(self.robot_id, i, angle)

        end_effector_state = p.getLinkState(self.robot_id, self.ee_id)
        end_effector_pos = end_effector_state[0]
        end_effector_orient = end_effector_state[1]

        # Calculate gripper tip position considering orientation
        rot_matrix = p.getMatrixFromQuaternion(end_effector_orient)
        rot_matrix = np.array(rot_matrix).reshape(3, 3)

        # Apply offset along the z-axis of the end-effector
        gripper_tip = end_effector_pos + rot_matrix[:, 2] * self.gripper_offset

        return gripper_tip

    def inverse_kinematics(self, target_position, target_orientation=None):
        """Compute joint angles for a target gripper position"""
        # If no specific orientation is provided, use a default downward orientation
        if target_orientation is None:
            # Quaternion for pointing straight down
            target_orientation = p.getQuaternionFromEuler([np.pi, 0, 0])

        # Adjust target position to account for gripper offset
        # We need to move the target point back along the z-axis of the gripper
        link_state = p.getLinkState(self.robot_id, self.ee_id)
        current_orient = link_state[1]
        current_rot_matrix = np.array(p.getMatrixFromQuaternion(current_orient)).reshape(3, 3)

        # Adjust target position by subtracting the offset along the current z-axis
        adjusted_target = np.array(target_position) - current_rot_matrix[:, 2] * self.gripper_offset

        # Use PyBullet's inverse kinematics solver
        joint_angles = p.calculateInverseKinematics(
            self.robot_id,
            self.ee_id,  # End-effector link index
            adjusted_target,
            targetOrientation=target_orientation,
            lowerLimits=[-2*np.pi]*7,  # Adjust based on your robot's joint limits
            upperLimits=[2*np.pi]*7,
            jointRanges=[4*np.pi]*7,
            restPoses=[0]*7
        )

        return list(joint_angles[:7])

    def is_state_valid(self, joint_angles):
        """Check if the given joint configuration is collision-free"""
        for i, angle in enumerate(joint_angles):
            p.resetJointState(self.robot_id, i, angle)

        collisions = []
        for collision_id in self.collision_ids:
            collisions.extend(p.getContactPoints(self.robot_id, collision_id))

        return len(collisions) == 0

    def random_configuration(self):
        """Generate a random valid joint configuration"""
        joint_angles = []
        for i in range(7):
            joint_info = p.getJointInfo(self.robot_id, i)
            joint_angles.append(random.uniform(joint_info[8], joint_info[9]))
        return joint_angles

    def distance(self, config1, config2):
        """Compute distance between two joint configurations"""
        return np.linalg.norm(np.array(config1) - np.array(config2))

    def plan_rrt_star(self, start_angles, goal_angles, max_iterations=1000, step_size=1, goal_bias=0.1):
        """RRT* path planning algorithm with comprehensive collision checking"""
        nodes = [start_angles]
        edges = {}
        costs = {tuple(start_angles): 0}

        def interpolate_path(start, end, num_steps=10):
            """Interpolate between two configurations to check intermediate states"""
            interpolated_configs = []
            for i in range(num_steps + 1):
                t = i / num_steps
                interpolated_config = [
                    start[j] + t * (end[j] - start[j])
                    for j in range(len(start))
                ]
                interpolated_configs.append(interpolated_config)
            return interpolated_configs

        for _ in range(max_iterations):
            # Goal bias for directed exploration
            if random.random() < goal_bias:
                rand_config = goal_angles[:7]
            else:
                rand_config = self.random_configuration()

            # Find nearest node
            nearest_node = min(nodes, key=lambda n: self.distance(n, rand_config))

            # Steer towards the random configuration
            direction = np.array(rand_config) - np.array(nearest_node)
            direction_norm = np.linalg.norm(direction)

            # Limit step size
            if direction_norm > step_size:
                direction = direction / direction_norm * step_size

            new_node = (np.array(nearest_node) + direction).tolist()

            # Comprehensive collision checking
            if not self.is_state_valid(new_node):
                continue

            # Check intermediate configurations along the path
            interpolated_path = interpolate_path(nearest_node, new_node)
            if not all(self.is_state_valid(config) for config in interpolated_path):
                continue

            # If collision checks pass, add the node
            nodes.append(new_node)

            # Find near nodes for potential rewiring
            near_nodes = [n for n in nodes if self.distance(n, new_node) < step_size * 2]

            # Choose parent with minimum cost
            best_parent = nearest_node
            best_cost = costs.get(tuple(nearest_node), float('inf')) + self.distance(nearest_node, new_node)

            # Check alternative parents
            for near_node in near_nodes:
                # Interpolate and check path to this potential parent
                interpolated_path = interpolate_path(near_node, new_node)

                # Skip if path is not collision-free
                if not all(self.is_state_valid(config) for config in interpolated_path):
                    continue

                # Compute potential cost
                tentative_cost = costs.get(tuple(near_node), float('inf')) + self.distance(near_node, new_node)

                if tentative_cost < best_cost:
                    best_parent = near_node
                    best_cost = tentative_cost

            # Update edges and costs
            edges[tuple(new_node)] = best_parent
            costs[tuple(new_node)] = best_cost

            # Rewire nearby nodes
            for near_node in near_nodes:
                current_near_cost = costs.get(tuple(near_node), float('inf'))
                potential_new_cost = best_cost + self.distance(new_node, near_node)

                # Interpolate and check path for rewiring
                interpolated_path = interpolate_path(new_node, near_node)

                # Only rewire if path is collision-free and cost is lower
                if (potential_new_cost < current_near_cost and
                    all(self.is_state_valid(config) for config in interpolated_path)):
                    edges[tuple(near_node)] = new_node
                    costs[tuple(near_node)] = potential_new_cost

            # Check if goal is reached
            if self.distance(new_node, goal_angles[:7]) < step_size:
                # Check if path to goal is collision-free
                goal_path = interpolate_path(new_node, goal_angles[:7])
                if all(self.is_state_valid(config) for config in goal_path):
                    nodes.append(goal_angles[:7])
                    edges[tuple(goal_angles[:7])] = new_node
                    costs[tuple(goal_angles[:7])] = best_cost
                    break

        # Extract path
        path = []
        current = goal_angles[:7]
        while tuple(current) in edges:
            path.append(current)
            current = edges[tuple(current)]
        path.append(start_angles)
        path.reverse()

        return path

    def execute_path(self, path):
        """Execute a planned path in simulation"""
        for joint_angles in path:
            for i, angle in enumerate(joint_angles):
                p.setJointMotorControl2(self.robot_id, i, p.POSITION_CONTROL, angle)
            p.stepSimulation()
            time.sleep(0.1)  # Visualization delay

    def plan_and_execute_trajectory(self, goal_positions):
        """Plan and execute a trajectory through multiple goal positions"""
        # Start from initial zero configuration
        current_angles = [0, 0, 0, 0, 0, 0, 0]
        total_path = []
        verified_goal_angles = []

        # Downward orientation for gripper (pointing straight down)
        goal_orientation = p.getQuaternionFromEuler([np.pi, 0, 0])

        # First, plan paths and verify tip positions for all goal positions
        for goal_position in goal_positions:
            # Calculate goal joint angles using IK
            goal_angles = self.inverse_kinematics(goal_position, goal_orientation)
            print(f"Moving to position: {goal_position}")
            print("Goal Joint Angles:", goal_angles[:7])

            # Verify gripper tip position
            for i, angle in enumerate(goal_angles[:7]):
                p.resetJointState(self.robot_id, i, angle)

            gripper_pos = self.forward_kinematics(goal_angles[:7])
            print("Actual Gripper Position:", gripper_pos)
            print("Target Position:", goal_position)

            distance_to_target = np.linalg.norm(np.array(gripper_pos) - np.array(goal_position))
            print("Distance to Target:", distance_to_target)

            # Plan path using RRT*
            path = self.plan_rrt_star(current_angles, goal_angles)
            print("Planned Path Length:", len(path))

            total_path.append(path)
            verified_goal_angles.append(goal_angles[:7])

            if path:
                self.execute_path(path)
                time.sleep(0.1)

            # Update current angles to the last configuration of the path
            current_angles = path[-1]

    def run(self, goal_positions):
        """Main execution method"""
        try:
            # Plan and execute trajectory
            self.plan_and_execute_trajectory(goal_positions)

            # Keep simulation running
            while True:
                p.stepSimulation()
                time.sleep(0.01)
        except KeyboardInterrupt:
            self.cleanup()

    def cleanup(self):
        """Disconnect from PyBullet simulation"""
        p.disconnect()




class RealTimeRRTObstacleAvoidance(RealTimeRRT):
    def __init__(self, robot_id=None, collision_ids=None, safety_distance=0.2):
        super().__init__(robot_id = robot_id, collision_ids = collision_ids)
        # Load environment and robot
        # self.robot_id = robot_id
        # self.collision_ids = collision_ids

        # Safety parameters
        self.safety_distance = safety_distance  # 20 cm safety zone
        # self.gripper_offset = 0.1  # 10 cm offset from end-effector
        # self.ee_id = 8  # Endpoint link ID

    def get_obstacle_positions(self):
        """
        Retrieve current positions of all collision objects

        Returns:
        list: List of obstacle positions
        """
        obstacle_positions = []
        for collision_id in self.collision_ids:
            # Get the base position of the obstacle
            obstacle_pos, _ = p.getBasePositionAndOrientation(collision_id)
            obstacle_positions.append(obstacle_pos)
        return obstacle_positions

    def check_obstacle_proximity(self, gripper_pos):
        """
        Check if any obstacles are too close to the gripper

        Args:
        gripper_pos (list/np.array): Current gripper position

        Returns:
        bool: True if an obstacle is too close, False otherwise
        list: List of nearby obstacles
        """
        nearby_obstacles = []
        obstacle_positions = self.get_obstacle_positions()

        for obstacle_pos in obstacle_positions:
            distance = np.linalg.norm(np.array(gripper_pos) - np.array(obstacle_pos))

            if distance <= self.safety_distance:
                nearby_obstacles.append((obstacle_pos, distance))

        return len(nearby_obstacles) > 0, nearby_obstacles

    def generate_avoidance_goal(self, current_pos, nearby_obstacles):
        """
        Generate a new goal position to avoid nearby obstacles

        Args:
        current_pos (list/np.array): Current gripper position
        nearby_obstacles (list): List of nearby obstacles

        Returns:
        list: New goal position to avoid obstacles
        """
        # Convert to numpy array for easier manipulation
        current_pos = np.array(current_pos)

        # Calculate avoidance vector
        avoidance_vector = np.zeros(3)
        for obstacle_pos, distance in nearby_obstacles:
            # Compute repulsive force inversely proportional to distance
            direction = current_pos - np.array(obstacle_pos)
            direction_norm = np.linalg.norm(direction)

            # Normalize and scale the avoidance vector
            repulsive_force = direction / (direction_norm ** 2)
            avoidance_vector += repulsive_force

        # Normalize avoidance vector and scale
        avoidance_scale = min(self.safety_distance, np.linalg.norm(avoidance_vector))
        if np.linalg.norm(avoidance_vector) > 0:
            avoidance_vector = (avoidance_vector / np.linalg.norm(avoidance_vector)) * avoidance_scale

        # Generate new goal slightly away from obstacles
        new_goal = current_pos + avoidance_vector

        return new_goal.tolist()

    def dynamic_trajectory_planning(self, original_path, goal_positions):
        """
        Dynamically replan trajectory considering real-time obstacle positions

        Args:
        original_path (list): Initially planned path
        goal_positions (list): Original goal positions

        Returns:
        list: Updated path with obstacle avoidance
        """
        updated_path = []
        current_angles = original_path[0]

        for segment_index, segment in enumerate(original_path[1:], 1):
            # Forward kinematics to get current gripper position
            for i, angle in enumerate(segment):
                p.resetJointState(self.robot_id, i, angle)

            gripper_pos = self.forward_kinematics(segment)

            # Check obstacle proximity
            is_obstacle_near, nearby_obstacles = self.check_obstacle_proximity(gripper_pos)

            if is_obstacle_near:
                print(f"Obstacle detected near segment {segment_index}")

                # Generate avoidance goal
                avoidance_goal = self.generate_avoidance_goal(gripper_pos, nearby_obstacles)
                print(f"Avoidance goal: {avoidance_goal}")

                # Replan path to avoidance goal
                avoidance_angles = self.inverse_kinematics(avoidance_goal)
                avoidance_path = self.plan_rrt_star(current_angles, avoidance_angles)

                # Extend updated path
                updated_path.extend(avoidance_path[:-1])

                # Update current angles
                current_angles = avoidance_path[-1]
            else:
                # If no obstacles, continue with original path
                updated_path.append(segment)
                current_angles = segment

        return updated_path

    def plan_and_execute_trajectory(self, goal_positions):
        """Enhanced trajectory planning with dynamic obstacle avoidance"""
        current_angles = [0, 0, 0, 0, 0, 0, 0]
        goal_orientation = p.getQuaternionFromEuler([np.pi, 0, 0])

        # Original RRT* path planning
        full_path = []

        for goal_position in goal_positions:
            goal_angles = self.inverse_kinematics(goal_position, goal_orientation)
            path = self.plan_rrt_star(current_angles, goal_angles)

            full_path.extend(path[:-1])
            current_angles = path[-1]

        # Dynamic obstacle avoidance replan
        updated_path = self.dynamic_trajectory_planning(full_path, goal_positions)

        # Execute updated path
        self.execute_path(updated_path)




###################################
##### RRTManipulatorPlanner #######
###################################
class RRTManipulatorPlanner:
    def __init__(self, robot_id=None, collision_ids=None): 
        # Load environment and robot
        self.robot_id = robot_id
        self.collision_ids = collision_ids

        # Gripper offset to account for gripper length
        # This value should be adjusted based on the actual gripper length
        self.gripper_offset = 0.1  # 10 cm offset from end-effector

    def forward_kinematics(self, joint_angles):
        """Compute end-effector position for given joint angles"""
        for i, angle in enumerate(joint_angles):
            p.resetJointState(self.robot_id, i, angle)

        # Get the end-effector link state
        end_effector_state = p.getLinkState(self.robot_id, 6)
        end_effector_pos = end_effector_state[0]
        end_effector_orient = end_effector_state[1]

        # Calculate gripper tip position considering orientation
        rot_matrix = p.getMatrixFromQuaternion(end_effector_orient)
        rot_matrix = np.array(rot_matrix).reshape(3, 3)

        # Apply offset along the z-axis of the end-effector
        gripper_tip = end_effector_pos + rot_matrix[:, 2] * self.gripper_offset

        return gripper_tip

    def inverse_kinematics(self, target_position, target_orientation=None):
        """Compute joint angles for a target gripper position"""
        # If no specific orientation is provided, use a default downward orientation
        if target_orientation is None:
            # Quaternion for pointing straight down
            target_orientation = p.getQuaternionFromEuler([np.pi, 0, 0])

        # Adjust target position to account for gripper offset
        # We need to move the target point back along the z-axis of the gripper
        link_state = p.getLinkState(self.robot_id, 6)
        current_orient = link_state[1]
        current_rot_matrix = np.array(p.getMatrixFromQuaternion(current_orient)).reshape(3, 3)

        # Adjust target position by subtracting the offset along the current z-axis
        adjusted_target = np.array(target_position) - current_rot_matrix[:, 2] * self.gripper_offset

        # Use PyBullet's inverse kinematics solver
        joint_angles = p.calculateInverseKinematics(
            self.robot_id,
            6,  # End-effector link index
            adjusted_target,
            targetOrientation=target_orientation
        )

        return joint_angles

    def is_state_valid(self, joint_angles):
        """Check if the given joint configuration is collision-free"""
        for i, angle in enumerate(joint_angles):
            p.resetJointState(self.robot_id, i, angle)

        collisions = []
        for collision_id in self.collision_ids:
            collisions = p.getContactPoints(self.robot_id, collision_id)

        return len(collisions) == 0

    def _setup_collision_detection(self):
        """Setup collision detection parameters"""
        for joint in range(self.num_joints):
            p.setCollisionFilterPair(self.panda_id, self.cube_id, joint, -1, 1)

    def check_collisions(self) -> bool:
        """Check for collisions between robot and cube"""
        contact_points = p.getContactPoints(self.panda_id, self.cube_id)
        return len(contact_points) > 0
    
    def random_configuration(self):
        """Generate a random valid joint configuration"""
        joint_angles = []
        for i in range(7):
            joint_info = p.getJointInfo(self.robot_id, i)
            joint_angles.append(random.uniform(joint_info[8], joint_info[9]))
        return joint_angles

    def distance(self, config1, config2):
        """Compute distance between two joint configurations"""
        return np.linalg.norm(np.array(config1) - np.array(config2))

    def plan_rrt_star(self, start_angles, goal_angles, max_iterations=1000, step_size=1, goal_bias=0.1):
        """RRT* path planning algorithm with comprehensive collision checking"""
        nodes = [start_angles]
        edges = {}
        costs = {tuple(start_angles): 0}

        for _ in range(max_iterations):
            # Goal bias for directed exploration
            if random.random() < goal_bias:
                rand_config = goal_angles[:7]
            else:
                rand_config = self.random_configuration()

            # Find nearest node
            nearest_node = min(nodes, key=lambda n: self.distance(n, rand_config))

            # Steer towards the random configuration
            direction = np.array(rand_config) - np.array(nearest_node)
            direction_norm = np.linalg.norm(direction)

            # Limit step size
            if direction_norm > step_size:
                direction = direction / direction_norm * step_size

            new_node = (np.array(nearest_node) + direction).tolist()

            # Comprehensive collision checking
            # 1. Check if the new node itself is collision-free
            if not self.is_state_valid(new_node):
                continue

            # 2. Check if the path (edge) between nearest node and new node is collision-free
            def interpolate_path(start, end, num_steps=10):
                """Interpolate between two configurations to check intermediate states"""
                interpolated_configs = []
                for i in range(num_steps + 1):
                    t = i / num_steps
                    interpolated_config = [
                        start[j] + t * (end[j] - start[j])
                        for j in range(len(start))
                    ]
                    interpolated_configs.append(interpolated_config)
                return interpolated_configs

            # Check intermediate configurations along the path
            interpolated_path = interpolate_path(nearest_node, new_node)
            if not all(self.is_state_valid(config) for config in interpolated_path):
                continue

            # If collision checks pass, add the node
            nodes.append(new_node)

            # Find near nodes for potential rewiring
            near_nodes = [n for n in nodes if self.distance(n, new_node) < step_size * 2]

            # Choose parent with minimum cost
            best_parent = nearest_node
            best_cost = costs.get(tuple(nearest_node), float('inf')) + self.distance(nearest_node, new_node)

            # Check alternative parents
            for near_node in near_nodes:
                # Interpolate and check path to this potential parent
                interpolated_path = interpolate_path(near_node, new_node)

                # Skip if path is not collision-free
                if not all(self.is_state_valid(config) for config in interpolated_path):
                    continue

                # Compute potential cost
                tentative_cost = costs.get(tuple(near_node), float('inf')) + self.distance(near_node, new_node)

                if tentative_cost < best_cost:
                    best_parent = near_node
                    best_cost = tentative_cost

            # Update edges and costs
            edges[tuple(new_node)] = best_parent
            costs[tuple(new_node)] = best_cost

            # Rewire nearby nodes
            for near_node in near_nodes:
                current_near_cost = costs.get(tuple(near_node), float('inf'))
                potential_new_cost = best_cost + self.distance(new_node, near_node)

                # Interpolate and check path for rewiring
                interpolated_path = interpolate_path(new_node, near_node)

                # Only rewire if path is collision-free and cost is lower
                if (potential_new_cost < current_near_cost and
                    all(self.is_state_valid(config) for config in interpolated_path)):
                    edges[tuple(near_node)] = new_node
                    costs[tuple(near_node)] = potential_new_cost

            # Check if goal is reached
            if self.distance(new_node, goal_angles[:7]) < step_size:
                # Check if path to goal is collision-free
                goal_path = interpolate_path(new_node, goal_angles[:7])
                if all(self.is_state_valid(config) for config in goal_path):
                    nodes.append(goal_angles[:7])
                    edges[tuple(goal_angles[:7])] = new_node
                    costs[tuple(goal_angles[:7])] = best_cost
                    break

        # Extract path
        path = []
        current = goal_angles[:7]
        while tuple(current) in edges:
            path.append(current)
            current = edges[tuple(current)]
        path.append(start_angles)
        path.reverse()

        return path

    def execute_path(self, path):
        """Execute a planned path in simulation"""
        for joint_angles in path:
            # print("lmao")
            for i, angle in enumerate(joint_angles):
                p.setJointMotorControl2(self.robot_id, i, p.POSITION_CONTROL, angle)
            p.stepSimulation()
            time.sleep(0.1)  # Visualization delay   

    def plan_and_execute_trajectory(self, goal_positions):
        """Plan and execute a trajectory through multiple goal positions"""
        # Start from initial zero configuration
        current_angles = [0, 0, 0, 0, 0, 0, 0]
        total_path = []
        verified_goal_angles = []
        # print("lmao", goal_positions)

        # Downward orientation for gripper (pointing straight down)
        goal_orientation = p.getQuaternionFromEuler([np.pi, 0, 0])

        # First, plan paths and verify tip positions for all goal positions
        for goal_position in goal_positions:
            # print(goal_position)
            # Calculate goal joint angles using IK
            goal_angles = self.inverse_kinematics(goal_position, goal_orientation)
            print(f"Moving to position: {goal_position}")
            print("Goal Joint Angles:", goal_angles[:7])

            # Verify gripper tip position
            for i, angle in enumerate(goal_angles[:7]):
                p.resetJointState(self.robot_id, i, angle)

            gripper_pos = self.forward_kinematics(goal_angles[:7])
            print("Actual Gripper Position:", gripper_pos)
            print("Target Position:", goal_position)

            distance_to_target = np.linalg.norm(np.array(gripper_pos) - np.array(goal_position))
            print("Distance to Target:", distance_to_target)

            # Plan path using RRT*
            path = self.plan_rrt_star(current_angles, goal_angles)
            print("Planned Path Length:", len(path))

            total_path.append(path)
            verified_goal_angles.append(goal_angles[:7])


            if path:
                self.execute_path(path)
                time.sleep(0.1)

            # Update current angles to the last configuration of the path
            current_angles = path[-1]

<<<<<<< HEAD

=======
        # Now execute the entire planned trajectory
        # for path in total_path:
        #     if path:
        #         self.execute_path(path)
        #         time.sleep(1)
>>>>>>> a3c95c4d

    def run(self, goal_positions):
        """Main execution method"""
        try:
            # Plan and execute trajectory
            self.plan_and_execute_trajectory(goal_positions)

            # Keep simulation running
            while True:
                p.stepSimulation()
                time.sleep(0.01)
        except KeyboardInterrupt:
            self.cleanup()

    def cleanup(self):
        """Disconnect from PyBullet simulation"""
        p.disconnect()

def main():
    # Define goal positions
    goal_positions = [
        [0.5, -0.0, 0.5],
        [-0.5, 0.0, 0.5],
        [0.5, 0.5, 0.5],
        [0.5, -0.5, 0.5]
    ]

    # Create planner and run
    planner = RRTManipulatorPlanner()
    planner.run(goal_positions)

if __name__ == "__main__":
    main()
<|MERGE_RESOLUTION|>--- conflicted
+++ resolved
@@ -694,15 +694,11 @@
             # Update current angles to the last configuration of the path
             current_angles = path[-1]
 
-<<<<<<< HEAD
-
-=======
         # Now execute the entire planned trajectory
         # for path in total_path:
         #     if path:
         #         self.execute_path(path)
         #         time.sleep(1)
->>>>>>> a3c95c4d
 
     def run(self, goal_positions):
         """Main execution method"""
