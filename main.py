import numpy as np
import pybullet as p
import pybullet_data
import imageio
import time
import os

<<<<<<< HEAD
from Planners.RRT_Star import RRT_Star
from Planners.RRT import RRTManipulatorPlanner, RealTimeRRT, RealTimeRRTObstacleAvoidance
=======
from datetime import datetime

from Planners.RRT_Star import RRT_Star,check_node_collision, check_edge_collision
from Planners.RRT import RRTManipulatorPlanner, RealTimeRRT
>>>>>>> a3c95c4d
from point_cloud import draw_camera_frame, camera_to_world, world_to_camera, get_point_cloud
from utils import *

def environment_setup(env_num = 1):
    ''' Setup the PyBullet environment '''
    # PyBullet setup
    physics_client = p.connect(p.GUI)
    p.setAdditionalSearchPath(pybullet_data.getDataPath())
    p.setGravity(0, 0, -9.81)

    # Environment 01 - Kick a Soccer Ball
    collision_ids = []
    if env_num == 1:
        # Load Panda robot and its environment
        ground_id = p.loadURDF("plane.urdf")
        robot_id = p.loadURDF("franka_panda/panda.urdf", [0, 0.3, 0.6], useFixedBase=True)
        table_id = p.loadURDF(os.path.join(pybullet_data.getDataPath(), "table/table.urdf"), basePosition=[0, 0, 0], useFixedBase=True)
        # Add Collision Objects
        teddy_vhacd_id_1 = p.loadURDF("teddy_vhacd.urdf", [-0.5, 0.1, 0.62], baseOrientation=p.getQuaternionFromEuler([1.5, 0, -0.2]), globalScaling=2.0)
        teddy_vhacd_id_2 = p.loadURDF("teddy_vhacd.urdf", [0.3, -0.3, 0.62], baseOrientation=p.getQuaternionFromEuler([1.5, 0, -0.2]), globalScaling=2.0)
        teddy_vhacd_id_3 = p.loadURDF("teddy_vhacd.urdf", [-0.1, -0.1, 0.62], baseOrientation=p.getQuaternionFromEuler([1.5, 0, -0.2]), globalScaling=2.0)
        teddy_large_id_1 = p.loadURDF("teddy_large.urdf", basePosition = [-0.4, 0.1, 0.62], baseOrientation=p.getQuaternionFromEuler([1.5, 0, 0.2]), globalScaling=0.1)
        teddy_large_id_2 = p.loadURDF("teddy_large.urdf", basePosition = [-0.4, -0.2, 0.62], baseOrientation=p.getQuaternionFromEuler([1.5, 0, 0.2]), globalScaling=0.1)
        teddy_large_id_3 = p.loadURDF("teddy_large.urdf", basePosition = [0.3, 0.1, 0.62], baseOrientation=p.getQuaternionFromEuler([1.5, 0, 0.2]), globalScaling=0.1)
        duck_vhacd_id_1 = p.loadURDF("duck_vhacd.urdf", [-0.1, -0.2, 0.65], baseOrientation=p.getQuaternionFromEuler([0, 0, 0.5]), globalScaling=1.5)
        duck_vhacd_id_2 = p.loadURDF("duck_vhacd.urdf", [0.4, -0.3, 0.65], baseOrientation=p.getQuaternionFromEuler([0, 0, 0.5]), globalScaling=1.5)
        duck_vhacd_id_3 = p.loadURDF("duck_vhacd.urdf", [-0.5, -0.4, 0.65], baseOrientation=p.getQuaternionFromEuler([0, 0, 0.5]), globalScaling=1.5)
        cloth_z_up_id = p.loadURDF("cloth_z_up.urdf", [0, 1.4, 2.0], baseOrientation=p.getQuaternionFromEuler([-np.pi/2, 0, 0]), globalScaling=2.0, useFixedBase=True)
        # Add Collision Objects
        collision_ids = [ground_id, table_id, teddy_vhacd_id_1, teddy_vhacd_id_2, teddy_vhacd_id_3, 
                         teddy_large_id_1, teddy_large_id_2, teddy_large_id_3, 
                         duck_vhacd_id_1, duck_vhacd_id_2, duck_vhacd_id_3, 
                         cloth_z_up_id]
        
        # Add Goal IDs
        goal_id_1 = p.loadURDF("soccerball.urdf", [0.2, -0.3, 0.685], baseOrientation=p.getQuaternionFromEuler([0, 0, 0.5]), globalScaling=0.2)
        goal_id = [goal_id_1]

    # Environment 02 - Spheres
    if env_num == 2:
        # Load Panda robot and its environment
        ground_id = p.loadURDF("plane.urdf")
        robot_id = p.loadURDF("franka_panda/panda.urdf", [0.0, 0.0, 0.0], useFixedBase=True)
        # Add Collision Objects
        sphere2red_id_1 = p.loadURDF("sphere2red.urdf", [-0.6, -0.5, 0.1], globalScaling=0.2)
        sphere2red_id_2 = p.loadURDF("sphere2red.urdf", [-0.3, -0.2, 0.1], globalScaling=0.2)
        sphere2red_id_3 = p.loadURDF("sphere2red.urdf", [0.3, -0.3, 0.1], globalScaling=0.2)
        sphere2_id_1 = p.loadURDF("sphere2.urdf", [-0.5, -0.4, 0.1], globalScaling=0.2)
        sphere2_id_2 = p.loadURDF("sphere2.urdf", [0.3, -0.2, 0.1], globalScaling=0.2)
        sphere2_id_3 = p.loadURDF("sphere2.urdf", [0.7, 0.1, 0.1], globalScaling=0.2)
        sphere_transparent_id_1 = p.loadURDF("sphere_transparent.urdf", [-0.6, 0.2, 0.1], globalScaling=0.2)
        sphere_transparent_id_2 = p.loadURDF("sphere_transparent.urdf", [0.1, -0.5, 0.1], globalScaling=0.2)
        sphere_transparent_id_3 = p.loadURDF("sphere_transparent.urdf", [0.4, -0.7, 0.1], globalScaling=0.2)
        goal_id = p.loadURDF("soccerball.urdf", [-0.2, -0.6, 0.1], baseOrientation=p.getQuaternionFromEuler([0, 0, 0.5]), globalScaling=0.2)
        # Add Collision Objects
        collision_ids = [ground_id, sphere2red_id_1, sphere2red_id_2, sphere2red_id_3,
                         sphere2_id_1, sphere2_id_2, sphere2_id_3,
                         sphere_transparent_id_1, sphere_transparent_id_2, sphere_transparent_id_3]

    # Environment 03 - Construction Site Static
    if env_num == 3:
        # Load Panda robot and its environment
        ground_id = p.loadURDF("plane.urdf")
        robot_id = p.loadURDF("franka_panda/panda.urdf", [0.0, 0.0, 0.0], useFixedBase=True)
        # Add Collision Objects
        r2d2_id_1 = p.loadURDF("r2d2.urdf", [-0.7, 0.4, 0.2], baseOrientation=p.getQuaternionFromEuler([0, 0, -0.5]), globalScaling=0.5)
        r2d2_id_2 = p.loadURDF("r2d2.urdf", [0.5, -0.8, 0.2], baseOrientation=p.getQuaternionFromEuler([0, 0, -0.8]), globalScaling=0.5)
        r2d2_id_3 = p.loadURDF("r2d2.urdf", [0.8, 0.1, 0.2], baseOrientation=p.getQuaternionFromEuler([0, 0, -0.2]), globalScaling=0.5)
        block_id = p.loadURDF("block.urdf", [0.0, -0.4, 0.5], baseOrientation=p.getQuaternionFromEuler([0, np.pi/2, 0]), globalScaling=10.0, useFixedBase=True)
        TwoJointRobot_id_1 = p.loadURDF("TwoJointRobot_wo_fixedJoints.urdf", [-1.5, 1.5, 0.6], baseOrientation=p.getQuaternionFromEuler([0, 0, 0]), globalScaling=1.5, useFixedBase=True)
        TwoJointRobot_id_2 = p.loadURDF("TwoJointRobot_wo_fixedJoints.urdf", [-1.5, 1.5, 0.8], baseOrientation=p.getQuaternionFromEuler([0, 0, 0]), globalScaling=1.5, useFixedBase=True)
        TwoJointRobot_id_3 = p.loadURDF("TwoJointRobot_wo_fixedJoints.urdf", [2.0, -2.2, 0.6], baseOrientation=p.getQuaternionFromEuler([0, 0, np.pi/2]), globalScaling=1.5, useFixedBase=True)
        TwoJointRobot_id_4 = p.loadURDF("TwoJointRobot_wo_fixedJoints.urdf", [2.0, -2.2, 0.8], baseOrientation=p.getQuaternionFromEuler([0, 0, np.pi/2]), globalScaling=1.5, useFixedBase=True)
        TwoJointRobot_id_5 = p.loadURDF("TwoJointRobot_wo_fixedJoints.urdf", [1.8, -2.5, 0.6], baseOrientation=p.getQuaternionFromEuler([0, 0, np.pi]), globalScaling=1.5, useFixedBase=True)
        TwoJointRobot_id_6 = p.loadURDF("TwoJointRobot_wo_fixedJoints.urdf", [1.8, -2.5, 0.8], baseOrientation=p.getQuaternionFromEuler([0, 0, np.pi]), globalScaling=1.5, useFixedBase=True)
        TwoJointRobot_id_7 = p.loadURDF("TwoJointRobot_wo_fixedJoints.urdf", [-2.0, 1.0, 0.6], baseOrientation=p.getQuaternionFromEuler([0, 0, 3*np.pi/2]), globalScaling=1.5, useFixedBase=True)
        TwoJointRobot_id_8 = p.loadURDF("TwoJointRobot_wo_fixedJoints.urdf", [-2.0, 1.0, 0.8], baseOrientation=p.getQuaternionFromEuler([0, 0, 3*np.pi/2]), globalScaling=1.5, useFixedBase=True)
        cube_id_1 = p.loadURDF("cube.urdf", [-1.5, -1.5, 0.5], baseOrientation=p.getQuaternionFromEuler([0, 0, np.pi/4]), globalScaling=0.5)
        cube_id_2 = p.loadURDF("cube.urdf", [1.0, 2.0, 0.1], baseOrientation=p.getQuaternionFromEuler([0, 0, np.pi/8]), globalScaling=0.5)
        cube_id_3 = p.loadURDF("cube.urdf", [1.5, -2.0, 0.1], baseOrientation=p.getQuaternionFromEuler([0, 0, np.pi/16]), globalScaling=0.5)
        cartpole_id = p.loadURDF("cartpole.urdf", [0.0, -2.8, 0.2], useFixedBase=True)
        spherical_joint_limit_id = p.loadURDF("spherical_joint_limit.urdf", [-0.3, -1.7, 0.2], baseOrientation=p.getQuaternionFromEuler([0, 0, np.pi/16]), globalScaling=0.5)
        # Add Collision Objects
        collision_ids = [ground_id, r2d2_id_1, r2d2_id_2, r2d2_id_3, 
                         block_id, 
                         TwoJointRobot_id_1, TwoJointRobot_id_2, TwoJointRobot_id_3, TwoJointRobot_id_4, TwoJointRobot_id_5, TwoJointRobot_id_6, TwoJointRobot_id_7, TwoJointRobot_id_8, 
                         cube_id_1, cube_id_2, cube_id_3,
                         cartpole_id,
                         spherical_joint_limit_id]

        # Add Goal IDs
        sphere_visual_shape = p.createVisualShape(p.GEOM_SPHERE, radius=0.03, rgbaColor=[0, 0, 1, 1])  # Blue sphere
        goal_id_1 = p.createMultiBody(baseVisualShapeIndex=sphere_visual_shape, basePosition=[0, -0.28, 0.5])
        goal_id_2 = p.createMultiBody(baseVisualShapeIndex=sphere_visual_shape, basePosition=[-0.12, -0.4, 0.5])
        goal_id_3 = p.createMultiBody(baseVisualShapeIndex=sphere_visual_shape, basePosition=[0, -0.52, 0.5])   
        goal_id_4 = p.createMultiBody(baseVisualShapeIndex=sphere_visual_shape, basePosition=[0.12, -0.4, 0.5])
        goal_id = [goal_id_1, goal_id_2, goal_id_3, goal_id_4]

    # Environment 04 - Construction Site Dynamic
    if env_num == 4:
        # Load Panda robot and its environment
        ground_id = p.loadURDF("plane.urdf")
        robot_id = p.loadURDF("franka_panda/panda.urdf", [0.0, 0.0, 0.0], useFixedBase=True)
        # Add Collision Objects
        r2d2_id_1 = p.loadURDF("r2d2.urdf", [-0.4, -0.4, 0.2], baseOrientation=p.getQuaternionFromEuler([0, 0, np.pi/2]), globalScaling=0.5)
        r2d2_id_2 = p.loadURDF("r2d2.urdf", [0.4, -0.4, 0.2], baseOrientation=p.getQuaternionFromEuler([0, 0, -np.pi/2]), globalScaling=0.5)
        r2d2_id_3 = p.loadURDF("r2d2.urdf", [0.0, -0.8, 0.2], baseOrientation=p.getQuaternionFromEuler([0, 0, np.pi]), globalScaling=0.5)
        block_id = p.loadURDF("block.urdf", [0.0, -0.4, 0.5], baseOrientation=p.getQuaternionFromEuler([0, np.pi/2, 0]), globalScaling=10.0, useFixedBase=True)
        goal_id = 0
        # Add Collision Objects
        collision_ids = [ground_id, r2d2_id_1, r2d2_id_2, r2d2_id_3, 
                         block_id]
        # Add Goal IDs
        sphere_visual_shape = p.createVisualShape(p.GEOM_SPHERE, radius=0.01, rgbaColor=[0, 0, 1, 1])               # Create a visual shape for the sphere (Blue Sphere)
        goal_id_1 = p.createMultiBody(baseVisualShapeIndex=sphere_visual_shape,basePosition=[0, -0.3, 0.3], globalScaling = 0.5)       # Create a multi-body for the sphere 1
        goal_id_2 = p.createMultiBody(baseVisualShapeIndex=sphere_visual_shape,basePosition=[-0.1, -0.4, 0.3], globalScaling = 0.5)    # Create a multi-body for the sphere 2
        goal_id_3 = p.createMultiBody(baseVisualShapeIndex=sphere_visual_shape,basePosition=[0, -0.5, 0.3], globalScaling = 0.5)       # Create a multi-body for the sphere 3
        goal_id_4 = p.createMultiBody(baseVisualShapeIndex=sphere_visual_shape,basePosition=[0.1, -0.4, 0.3], globalScaling = 0.5)     # Create a multi-body for the sphere 4
        goal_id = [goal_id_1, goal_id_2, goal_id_3, goal_id_4]

    # Reset Panda's position to Home Position
    home_positions = [0.0, -0.485, 0.0, -1.056, 0.0, 0.7, 0.785]
    for i in range(7):
        p.resetJointState(robot_id, i, home_positions[i])

    # Print Robot Information
    get_robot_info(robot_id)

    # Print End Effector State
    print(f'End Effector State:{get_end_effector_state(robot_id, 7)}')

    return physics_client, collision_ids, goal_id, robot_id, home_positions

def environment_update(collision_ids, dt = 1/240, velocity = 0.5, flag_01 = 1, flag_02 = 1, flag_03 = 1):
    ''' Update the environment to make R2D2s move back and forth'''
    # Moving R2D2 back and forth
    for i in range(3):
        pos, ori = p.getBasePositionAndOrientation(collision_ids[i+1]) 

        if i == 0:
            if flag_01 == 1:
                p.resetBasePositionAndOrientation(collision_ids[i+1], pos+np.array([dt*velocity,0, 0]), ori)
            else:
                p.resetBasePositionAndOrientation(collision_ids[i+1], pos+np.array([-dt*velocity,0,0]), ori)

            if pos[0] < -1.2:
                flag_01 = 1
            elif pos[0] > -0.4:
                flag_01 = 0

        if i == 1:
            if flag_02 == 1:
                p.resetBasePositionAndOrientation(collision_ids[i+1], pos+np.array([dt*velocity,0, 0]), ori)
            else:
                p.resetBasePositionAndOrientation(collision_ids[i+1], pos+np.array([-dt*velocity,0, 0]), ori)

            if pos[0] < 0.4:
                flag_02 = 1
            elif pos[0] > 1.2:
                flag_02 = 0

        if i == 2:
            if flag_03 == 1:
                p.resetBasePositionAndOrientation(collision_ids[i+1], pos+np.array([0,dt*velocity, 0]), ori)
            else:
                p.resetBasePositionAndOrientation(collision_ids[i+1], pos+np.array([0,-dt*velocity, 0]), ori)

            if pos[1] < -1.6:
                flag_03 = 1
            elif pos[1] > -0.8:
                flag_03 = 0

    return flag_01, flag_02, flag_03
    
if __name__ == "__main__":
    # Configuring parameters
    duration = 300; fps = 30
    time_steps = int(duration * fps); dt = 1.0 / fps
    
    point_cloud_count = 300
    env_num = 3
<<<<<<< HEAD
    planner = "RRT_Real_Time_Object"
=======
    planner = "RRT_Star"
>>>>>>> a3c95c4d

    # Set the environment
    physics_client, collision_ids, goal_id, robot_id, home_positions = environment_setup(env_num=env_num)

    # Create and setup environment
    if planner == "RRT":
        print(f"Get Position from ID: {get_position_from_id(goal_id[0])[0]}")
        goal_positions = [get_position_from_id(goal_id[0])[0], get_position_from_id(goal_id[1])[0], get_position_from_id(goal_id[2])[0], get_position_from_id(goal_id[3])[0]]
        print(goal_positions)
        planner = RRTManipulatorPlanner(robot_id= robot_id, collision_ids=collision_ids)
        planner.run(goal_positions)
    elif planner == "RRT_Star":
        goal_positions = [home_positions]
        for goal in goal_id:
            collision_flag = True
            while collision_flag:
                joint_angles = np.array(inverse_kinematics(robot_id, target_position=p.getBasePositionAndOrientation(goal)[0]))
                collision_flag = check_node_collision(robot_id=robot_id, object_ids=collision_ids, joint_position=joint_angles)
            goal_positions.append(joint_angles)

        # 7xN Path Array 
        path_saved = np.array([goal_positions[0]]) # Start at the first goal position

        # Move to all goal positions to check for collisions
        for i,goal_position in enumerate(goal_positions):
            print(f"Goal position {i}: {goal_position}")
            for joint_index, joint_pos in enumerate(goal_positions[i]):
                p.resetJointState(robot_id, joint_index, joint_pos)
            time.sleep(2.0)

        for i in range(1, len(goal_positions)):
            print(f"Running RRT Star Motion Planner for goal position {i}")
            print(f"Goal positions: {goal_positions[i-1]}, {goal_positions[i]}")

            # Initialize the RRT planner
            rrt = RRT_Star(q_start=goal_positions[i-1], q_goal=goal_positions[i], robot_id=robot_id, obstacle_ids=collision_ids, max_iter=1000, step_size=0.5)

            # Run the RRT planner
            path_saved = np.concatenate((path_saved, rrt.get_path()), axis=0)

        print(f"Path saved: {path_saved}")

    elif planner == "RRT_Real_Time":
        print(f"Get Position from ID: {get_position_from_id(goal_id[2])[0]}")
        goal_positions = [get_position_from_id(goal_id[0])[0], get_position_from_id(goal_id[1])[0], get_position_from_id(goal_id[2])[0], get_position_from_id(goal_id[3])[0]]
        planner = RealTimeRRT(robot_id= robot_id, collision_ids=collision_ids)
        planner.run(goal_positions = goal_positions)
    elif planner == "RRT_Real_Time_Object":
        print(f"Get Position from ID: {get_position_from_id(goal_id[2])[0]}")
        goal_positions = [get_position_from_id(goal_id[0])[0], get_position_from_id(goal_id[1])[0], get_position_from_id(goal_id[2])[0], get_position_from_id(goal_id[3])[0]]
        planner = RealTimeRRTObstacleAvoidance(robot_id= robot_id, collision_ids=collision_ids)
        planner.run(goal_positions = goal_positions)

    # Initializing Simulation
    p.setRealTimeSimulation(0)

    # Initialize Variables
    point_cloud_debug_id = None
    point_cloud_debug_id_list = []
    frames_list = []
    max_displacement = 0.05

    # Convert path_saved to an iterator if it's not already
    path_iterator = iter(path_saved) if not hasattr(path_saved, '__next__') else path_saved
    waypoint = next(path_iterator)

    # Reset Panda's position to Home Position
    home_positions = [0.0, -0.485, 0.0, -1.056, 0.0, 0.7, 0.785]
    for i in range(7):
        p.resetJointState(robot_id, i, home_positions[i])

    for step in range(time_steps):
        # Update the environment
        if env_num == 4:
            # Setting Flags for the first time
            if step == 0:
                flag_01 = 1
                flag_02 = 1
                flag_03 = 1

            flag_01, flag_02, flag_03 = environment_update(collision_ids, dt=dt, flag_01=flag_01, flag_02=flag_02, flag_03=flag_03)

        # # Obtain Point Cloud
        # # p.removeAllUserDebugItems()
        # point_cloud, wRc, wtc = get_point_cloud(camera_position=[0.0, -1.5, 2.0], camera_target=[0.0, -0.2, 0.5], img_flag=True)
        # # point_cloud_01, wRc_01, wtc_01 = get_point_cloud(camera_position=[-0.7, -1.2, 1.2], camera_target=[0.0, -0.2, 0.5], img_flag=False)
        # # point_cloud_02, wRc_02, wtc_02 = get_point_cloud(camera_position=[0.7, -1.2, 1.2], camera_target=[0.0, -0.2, 0.5], img_flag=False)
        # # point_cloud_03, wRc_03, wtc_03 = get_point_cloud(camera_position=[-0.7, 1.2, 1.2], camera_target=[0.0, -0.2, 0.5], img_flag=False)
        # # point_cloud = np.concatenate((point_cloud_01, point_cloud_02, point_cloud_03), axis=0)

        # # If a previous debug item exists, remove it
        # if point_cloud_debug_id is not None and step%5 == 0:
        #     for point_cloud_debug_id in point_cloud_debug_id_list:
        #         p.removeUserDebugItem(point_cloud_debug_id)
        #     point_cloud_debug_id_list = []

        # Capture frames
        if step%100 == 0:
            frame = p.getCameraImage(1280, 960)
            frames_list.append(frame[2])

        # # Display Downsampled Point Cloud
        # if len(point_cloud) > 0:
        #     if len(point_cloud) > point_cloud_count:
        #         downsampled_cloud = point_cloud[np.random.choice(len(point_cloud), point_cloud_count, replace=False)]
        #         point_cloud_debug_id = p.addUserDebugPoints(downsampled_cloud, [[1, 0, 0]] * len(downsampled_cloud), pointSize=3)
        #         point_cloud_debug_id_list.append(point_cloud_debug_id)

        # # Draw the camera
        # if step == 0:
        #     draw_camera_frame(wtc, wRc)
        #     # draw_camera_frame(wtc_01, wRc_01)
        #     # draw_camera_frame(wtc_02, wRc_02)
        #     # draw_camera_frame(wtc_03, wRc_03)

        #get current joint positions
        goal_positions_waypoint = [p.getJointState(robot_id, i)[0] for i in range(7)]
        # calculate the displacement to reach the next waypoint
        displacement_to_waypoint = waypoint-goal_positions_waypoint
        # Check if goal is reached
        if np.linalg.norm(displacement_to_waypoint) < max_displacement:
            frame = p.getCameraImage(1280, 960)
            frames_list.append(frame[2])
            
            # Update the waypoint to the next one
            try:
                waypoint = next(path_iterator)
            except StopIteration:
                print("Path traversal completed.")
                break
        else:
            # Calculate the target positions to reach the next waypoint
            for joint_index, target_position in enumerate(waypoint):  
                p.setJointMotorControl2(bodyIndex=robot_id, jointIndex=joint_index, controlMode=p.POSITION_CONTROL, targetPosition=target_position, positionGain=0.03, velocityGain=1.0, maxVelocity=0.1)

        # Take a simulation step
        p.stepSimulation()            
        time.sleep(1.0 / 2400.0)

    # Save each set of frames as an animated GIF
    if planner == "RRT":
        with imageio.get_writer('./Video_Demos/RRT.gif', mode='I', duration=duration/len(frames_list)) as writer:
            for frame in frames_list:
                writer.append_data(frame)
    if planner == "RRT_Star":
        with imageio.get_writer('./Video_Demos/RRT_Star_03.gif', mode='I', duration=duration/len(frames_list)) as writer:
            for frame in frames_list:
                writer.append_data(frame)
    if planner == "RRT_Real_Time":
        with imageio.get_writer('./Video_Demos/RRT_Real_Time.gif', mode='I', duration=duration/len(frames_list)) as writer:
            for frame in frames_list:
                writer.append_data(frame)

    p.disconnect(physics_client)
<|MERGE_RESOLUTION|>--- conflicted
+++ resolved
@@ -4,16 +4,9 @@
 import imageio
 import time
 import os
-
-<<<<<<< HEAD
-from Planners.RRT_Star import RRT_Star
-from Planners.RRT import RRTManipulatorPlanner, RealTimeRRT, RealTimeRRTObstacleAvoidance
-=======
 from datetime import datetime
-
 from Planners.RRT_Star import RRT_Star,check_node_collision, check_edge_collision
 from Planners.RRT import RRTManipulatorPlanner, RealTimeRRT
->>>>>>> a3c95c4d
 from point_cloud import draw_camera_frame, camera_to_world, world_to_camera, get_point_cloud
 from utils import *
 
@@ -195,11 +188,8 @@
     
     point_cloud_count = 300
     env_num = 3
-<<<<<<< HEAD
-    planner = "RRT_Real_Time_Object"
-=======
+
     planner = "RRT_Star"
->>>>>>> a3c95c4d
 
     # Set the environment
     physics_client, collision_ids, goal_id, robot_id, home_positions = environment_setup(env_num=env_num)
